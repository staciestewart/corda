--- conflicted
+++ resolved
@@ -4,8 +4,10 @@
 apply plugin: 'kotlin'
 apply plugin: 'idea'
 apply plugin: 'net.corda.plugins.quasar-utils'
+apply plugin: 'net.corda.plugins.publish-utils'
 apply plugin: 'net.corda.plugins.cordapp'
 apply plugin: 'net.corda.plugins.cordformation'
+apply plugin: 'maven-publish'
 
 configurations {
     integrationTestCompile.extendsFrom testCompile
@@ -23,7 +25,11 @@
     cordaCompile project(':client:rpc')
     cordaCompile project(':test-utils')
 
-<<<<<<< HEAD
+    // Notary implementations
+    cordapp project(':experimental:notary-raft')
+    cordapp project(':experimental:notary-bft-smart')
+}
+
 publishing {
     publications {
         jarAndSources(MavenPublication) {
@@ -31,11 +37,6 @@
             artifactId 'notarydemo'
         }
     }
-=======
-    // Notary implementations
-    cordapp project(':experimental:notary-raft')
-    cordapp project(':experimental:notary-bft-smart')
->>>>>>> 0e68f26c
 }
 
 task deployNodes(dependsOn: ['deployNodesSingle', 'deployNodesRaft', 'deployNodesBFT', 'deployNodesCustom'])
